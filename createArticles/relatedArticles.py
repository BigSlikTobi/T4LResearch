import os
import sys
import json
import asyncio
import nest_asyncio
import random
from duckduckgo_search import DDGS
from keyword_extractor import KeywordExtractor
from content_extractor import ContentExtractor
from asyncio import sleep

# Add parent directory to Python path
sys.path.append(os.path.dirname(os.path.dirname(os.path.abspath(__file__))))
from LLMSetup import initialize_model

# Additional imports for Supabase and OpenAI embedding
from supabase import create_client, Client
import openai

nest_asyncio.apply()

# Initialize OpenAI model and API key
model_info = initialize_model("openai")
provider = model_info["model_name"]
api_token = model_info["model"]["api_key"]
openai.api_key = api_token

# Initialize extractors
keyword_extractor = KeywordExtractor(provider, api_token)
content_extractor = ContentExtractor(provider, api_token)

# Initialize Supabase client using environment variables
SUPABASE_URL = os.environ.get("SUPABASE_URL")
SUPABASE_KEY = os.environ.get("SUPABASE_KEY")
supabase_client = create_client(SUPABASE_URL, SUPABASE_KEY)

# -------------------------------
# Helper Functions for Embedding Cache
# -------------------------------
def get_embedding(text: str) -> list:
<<<<<<< HEAD
    """Compute an embedding for the text using OpenAI's embedding model."""
    response = openai.Embedding.create(
        input=text,
        model="text-embedding-ada-002"
    )
    return response["data"][0]["embedding"]
=======
    """Compute an embedding for the text using OpenAI's updated embeddings API."""
    response = openai.embeddings.create(
        input=text,
        model="text-embedding-ada-002"
    )
    # Use attribute access: response.data is a list of objects; each object’s embedding can be accessed via .embedding
    return response.data[0].embedding
>>>>>>> 4f3fc1ae

def query_cache(embedding: list, threshold: float = 0.9):
    """
    Query the Supabase cache using the RPC 'match_keywords' that performs a vector similarity search.
    Returns the cached record if one is found with a similarity above the threshold.
    """
    try:
        response = supabase_client.rpc("match_keywords", {
            "query_embedding": embedding,
            "match_threshold": threshold,
            "match_count": 1
        }).execute()
        data = response.data
        if data and len(data) > 0:
            return data[0]
        else:
            return None
    except Exception as e:
        print(f"Error querying cache: {e}")
        return None

def store_cache(keyword: str, embedding: list, result: list):
    """Store the keyword, its embedding, and the associated result in Supabase."""
    try:
        data = {
            "keyword": keyword,
            "embedding": embedding,
            "result": result
        }
        supabase_client.table("keyword_cache").insert(data).execute()
    except Exception as e:
        print(f"Error storing cache: {e}")

# -------------------------------
# Asynchronous Related Articles Processing with Embedding Caching
# -------------------------------
async def search_background_articles(keyword: str) -> list:
    """
    Searches for background articles using DuckDuckGo for the given keyword.
    First checks the embedding-based cache in Supabase; if a cached result exists, returns it.
    """
    print(f"Searching background articles for keyword: '{keyword}'")
    
<<<<<<< HEAD
    # Compute the embedding asynchronously (since OpenAI's API is synchronous)
=======
    # Compute the embedding asynchronously (run in thread to avoid blocking)
>>>>>>> 4f3fc1ae
    embedding = await asyncio.to_thread(get_embedding, keyword)
    
    # Check the cache using the computed embedding
    cached = await asyncio.to_thread(query_cache, embedding, 0.9)
    if cached:
        print(f"Cache hit for keyword '{keyword}'.")
        return cached.get("result", [])
    
    # No cache hit—perform DuckDuckGo search
    await asyncio.sleep(random.uniform(1, 2))
    
    valid_article = None
    try:
        with DDGS() as ddgs:
            results = list(ddgs.text(keyword, max_results=3))
    except Exception as e:
        print(f"Error during DuckDuckGo search for keyword '{keyword}': {e}")
        results = []
    
    if results:
        for result in results:
            url = result.get("href") or result.get("url") or ""
            if not url:
                continue
            if not url.startswith("http"):
                url = "https://" + url
            # Await the asynchronous URL validation
            if await content_extractor.is_valid_url(url):
                print(f"Valid article URL found for keyword '{keyword}': {url}")
                title = result.get("title", "")
                content = await content_extractor.extract_article_content(url)
                valid_article = {
                    "keyword": keyword,
                    "title": title,
                    "url": url,
                    "content": content
                }
                break
            else:
                print(f"Invalid URL skipped: {url}")
    else:
        print(f"No search results for keyword '{keyword}'")
    
    result_to_cache = [valid_article] if valid_article else []
    # Store the new result in cache asynchronously
    await asyncio.to_thread(store_cache, keyword, embedding, result_to_cache)
    
    return result_to_cache

async def process_source_article(article_id: str, article_content: str) -> dict:
    """
    Process a source article: extract keywords and concurrently retrieve related background articles.
    """
    print(f"\nProcessing source article ID: {article_id}")
    try:
        keywords = await keyword_extractor.extract_keywords(article_content)
    except Exception as e:
        print(f"Error extracting keywords for article {article_id}: {e}")
        keywords = []
    if not keywords:
        print(f"No keywords extracted for article {article_id}")
        return {article_id: []}
    
    # Process all keywords concurrently using asyncio.gather
    background_articles = await asyncio.gather(
        *(search_background_articles(keyword) for keyword in keywords)
    )
    # Flatten the list of results
    flattened_articles = [
        article for sublist in background_articles for article in sublist if article
    ]
    return {article_id: flattened_articles}

async def process_all_source_articles():
    """
    Process all source articles from extracted_contents.json and save enriched background articles.
    """
    with open("extracted_contents.json", "r", encoding="utf-8") as f:
        source_articles = json.load(f)

    articles_dict = {}
    if isinstance(source_articles, list):
        for art in source_articles:
            art_id = str(art.get("id", "unknown"))
            content = art.get("headline", "") if isinstance(art, dict) and "headline" in art else str(art)
            articles_dict[art_id] = content
    else:
        articles_dict = source_articles

    # Process all articles concurrently
    results = await asyncio.gather(
        *(process_source_article(art_id, content)
          for art_id, content in articles_dict.items())
    )
    
    # Combine all results into one dictionary
    enriched_background = {}
    for result in results:
        enriched_background.update(result)
    
    with open("enriched_background_articles.json", "w", encoding="utf-8") as f:
        json.dump(enriched_background, f, indent=2, ensure_ascii=False)
    print("Enriched background articles generation complete.")

if __name__ == '__main__':
    asyncio.run(process_all_source_articles())<|MERGE_RESOLUTION|>--- conflicted
+++ resolved
@@ -38,14 +38,6 @@
 # Helper Functions for Embedding Cache
 # -------------------------------
 def get_embedding(text: str) -> list:
-<<<<<<< HEAD
-    """Compute an embedding for the text using OpenAI's embedding model."""
-    response = openai.Embedding.create(
-        input=text,
-        model="text-embedding-ada-002"
-    )
-    return response["data"][0]["embedding"]
-=======
     """Compute an embedding for the text using OpenAI's updated embeddings API."""
     response = openai.embeddings.create(
         input=text,
@@ -53,7 +45,7 @@
     )
     # Use attribute access: response.data is a list of objects; each object’s embedding can be accessed via .embedding
     return response.data[0].embedding
->>>>>>> 4f3fc1ae
+
 
 def query_cache(embedding: list, threshold: float = 0.9):
     """
@@ -97,11 +89,8 @@
     """
     print(f"Searching background articles for keyword: '{keyword}'")
     
-<<<<<<< HEAD
-    # Compute the embedding asynchronously (since OpenAI's API is synchronous)
-=======
     # Compute the embedding asynchronously (run in thread to avoid blocking)
->>>>>>> 4f3fc1ae
+
     embedding = await asyncio.to_thread(get_embedding, keyword)
     
     # Check the cache using the computed embedding
